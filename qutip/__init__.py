--- conflicted
+++ resolved
@@ -148,11 +148,7 @@
 # automatically set number of threads used by MKL and openblas to 1
 # prevents errors when running things in parallel.  Should be set 
 # by user directly in a script or notebook if >1 is needed.
-<<<<<<< HEAD
-if not 'MKL_NUM_THREADS' in os.environ:
-=======
 if not 'NUM_THREADS' in os.environ:
->>>>>>> a6bf01d3
     os.environ['NUM_THREADS'] = '1'
 
 if not 'MKL_NUM_THREADS' in os.environ:
@@ -160,6 +156,7 @@
 
 if not 'OMP_NUM_THREADS' in os.environ:
     os.environ['OMP_NUM_THREADS'] = '1'
+
 
 try:
     from qutip.fortran import qutraj_run
