--- conflicted
+++ resolved
@@ -43,10 +43,7 @@
 Note that some of the stats here are redundant copies from the optimiser
 used here for calculations
 """
-<<<<<<< HEAD
-=======
 import numpy as np
->>>>>>> 4bbbc3bf
 import datetime
 
 
